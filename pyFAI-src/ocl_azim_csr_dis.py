# -*- coding: utf-8 -*-
#
#    Project: Azimuthal integration
#             https://forge.epn-campus.eu/projects/azimuthal
#
#    File: "$Id$"
#
#    Copyright (C) European Synchrotron Radiation Facility, Grenoble, France
#
#    Principal author:       Jérôme Kieffer (Jerome.Kieffer@ESRF.eu)
#
#    This program is free software: you can redistribute it and/or modify
#    it under the terms of the GNU General Public License as published by
#    the Free Software Foundation, either version 3 of the License, or
#    (at your option) any later version.
#
#    This program is distributed in the hope that it will be useful,
#    but WITHOUT ANY WARRANTY; without even the implied warranty of
#    MERCHANTABILITY or FITNESS FOR A PARTICULAR PURPOSE.  See the
#    GNU General Public License for more details.
#
#    You should have received a copy of the GNU General Public License
#    along with this program.  If not, see <http://www.gnu.org/licenses/>.
#

__author__ = "Jerome Kieffer"
__license__ = "GPLv3"
__date__ = "18/10/2012"
__copyright__ = "2012, ESRF, Grenoble"
__contact__ = "jerome.kieffer@esrf.fr"

import os, gc, logging
import threading
import hashlib
import numpy
from .opencl import ocl, pyopencl
from .splitBBoxLUT import HistoBBox1d
from .utils import get_cl_file
if pyopencl:
    mf = pyopencl.mem_flags
else:
    raise ImportError("pyopencl is not installed")
try:
    from .fastcrc import crc32
except:
    from zlib import crc32
logger = logging.getLogger("pyFAI.ocl_azim_csr")

class OCL_CSR_Integrator(object):
    def __init__(self, lut, image_size, devicetype="all",
                 block_size=32,
                 platformid=None, deviceid=None,
                 checksum=None, profile=False):
        """
<<<<<<< HEAD
        @param data: coefficient of the matrix in a 1D vector of float32 - size of nnz
        @param indices: Column index position for the data (same size as data)
        @param indptr: row pointer indicates the start of a given row. len nbin+1
        @param image_size:
=======
        @param lut: 3-tuple of arrays 
            data: coefficient of the matrix in a 1D vector of float32 - size of nnz
            indices: Column index position for the data (same size as data) 
            indptr: row pointer indicates the start of a given row. len nbin+1
        @param image_size: 
>>>>>>> e1531f2c
        @param devicetype: can be "cpu","gpu","acc" or "all"
        @param block_size: the chosen size for WORKGROUP_SIZE
        @param platformid: number of the platform as given by clinfo
        @type platformid: int
        @param deviceid: number of the device as given by clinfo
        @type deviceid: int
        @param checksum: pre - calculated checksum to prevent re - calculating it :)
        @param profile: store profiling elements
        """
        self.BLOCK_SIZE = block_size  # query for warp size
        self._sem = threading.Semaphore()
        self._data = lut[0]
        self._indices = lut[1]
        self._indptr = lut[2]
        self.bins = self._indptr.shape[0] - 1
        if self._data.shape[0] != self._indices.shape[0]:
            raise RuntimeError("data.shape[0] != indices.shape[0]")
        self.data_size = self._data.shape[0]
        self.size = image_size
        self.profile = profile
        if not checksum:
            checksum = crc32(self._data)
        self.on_device = {"data":checksum, "dark":None, "flat":None, "polarization":None, "solidangle":None}
        self._cl_kernel_args = {}
        self._cl_mem = {}
        self.events = []
        if (platformid is None) and (deviceid is None):
            platformid, deviceid = ocl.select_device(devicetype)
        elif platformid is None:
            platformid = 0
        elif deviceid is None:
            deviceid = 0
        self.platform = ocl.platforms[platformid]
        self.device = self.platform.devices[deviceid]
        self.device_type = self.device.type
        if (self.device_type == "CPU") and (self.platform.vendor == "Apple"):
            logger.warning("This is a workaround for Apple's OpenCL on CPU: enforce BLOCK_SIZE=1")
            self.BLOCK_SIZE = 1
        self.workgroup_size = self.BLOCK_SIZE,
        self.wdim_bins = (self.bins * self.BLOCK_SIZE),
        self.wdim_data = (self.size + self.BLOCK_SIZE - 1) & ~(self.BLOCK_SIZE - 1),
        try:
            self._ctx = pyopencl.Context(devices=[pyopencl.get_platforms()[platformid].get_devices()[deviceid]])
            if self.profile:
                self._queue = pyopencl.CommandQueue(self._ctx, properties=pyopencl.command_queue_properties.PROFILING_ENABLE)
            else:
                self._queue = pyopencl.CommandQueue(self._ctx)
            self._allocate_buffers()
            self._compile_kernels()
            self._set_kernel_arguments()
        except pyopencl.MemoryError as error:
            raise MemoryError(error)
#        if self.device_type == "CPU":
#            ev = pyopencl.enqueue_copy(self._queue, self._cl_mem["data"], data)
#            ev = pyopencl.enqueue_copy(self._queue, self._cl_mem["indices"], indices)
#            ev = pyopencl.enqueue_copy(self._queue, self._cl_mem["indptr"], indptr)
#        else:
        ev = pyopencl.enqueue_copy(self._queue, self._cl_mem["data"], self._data)
        if self.profile: self.events.append(("copy Coefficient data",ev))
        ev = pyopencl.enqueue_copy(self._queue, self._cl_mem["indices"], self._indices)
        if self.profile: self.events.append(("copy Row Index data",ev))
        ev = pyopencl.enqueue_copy(self._queue, self._cl_mem["indptr"], self._indptr)
        if self.profile: self.events.append(("copy Column Pointer data",ev))

    def __del__(self):
        """
        Destructor: release all buffers
        """
        self._free_kernels()
        self._free_buffers()
        self._queue = None
        self._ctx = None
        gc.collect()

    def _allocate_buffers(self):
        """
        Allocate OpenCL buffers required for a specific configuration

        Note that an OpenCL context also requires some memory, as well as Event and other OpenCL functionalities which cannot and
        are not taken into account here.
        The memory required by a context varies depending on the device. Typical for GTX580 is 65Mb but for a 9300m is ~15Mb
        In addition, a GPU will always have at least 3-5Mb of memory in use.
        Unfortunately, OpenCL does NOT have a built-in way to check the actual free memory on a device, only the total memory.
        """
        if self.size < self.BLOCK_SIZE:
            raise RuntimeError("Fatal error in _allocate_buffers. size (%d) must be >= BLOCK_SIZE (%d)\n", self.size, self.BLOCK_SIZE)
        size_of_float = numpy.dtype(numpy.float32).itemsize
        size_of_short = numpy.dtype(numpy.int16).itemsize
        size_of_int = numpy.dtype(numpy.int32).itemsize
        size_of_long = numpy.dtype(numpy.int64).itemsize

        ualloc  = (self.size * size_of_float) * 5
        ualloc += (self.size * size_of_short)
        ualloc += (self.data_size * (size_of_float + size_of_int))
        ualloc += ((self.bins + 1) * size_of_int)
        ualloc += (self.bins * size_of_float) * 3
        memory = self.device.memory
        logger.info("%.3fMB are needed on device which has %.3fMB" % (ualloc / 1.0e6, memory / 1.0e6))
        if ualloc >= memory:
            raise MemoryError("Fatal error in _allocate_buffers. Not enough device memory for buffers (%lu requested, %lu available)" % (ualloc, memory))
        # now actually allocate:
        try:
            self._cl_mem["data"] = pyopencl.Buffer(self._ctx, mf.READ_WRITE, size_of_float * self.data_size)
            self._cl_mem["indices"] = pyopencl.Buffer(self._ctx, mf.READ_WRITE, size_of_int * self.data_size)
            self._cl_mem["indptr"] = pyopencl.Buffer(self._ctx, mf.READ_WRITE, size_of_int * (self.bins+1))
            self._cl_mem["outData"] = pyopencl.Buffer(self._ctx, mf.WRITE_ONLY, size_of_float * self.bins)
            self._cl_mem["outCount"] = pyopencl.Buffer(self._ctx, mf.WRITE_ONLY, size_of_float * self.bins)
            self._cl_mem["outMerge"] = pyopencl.Buffer(self._ctx, mf.WRITE_ONLY, size_of_float * self.bins)
            self._cl_mem["image_u16"] = pyopencl.Buffer(self._ctx, mf.READ_ONLY, size=size_of_short * self.size)
            self._cl_mem["image"] = pyopencl.Buffer(self._ctx, mf.READ_WRITE, size=size_of_float * self.size)
            self._cl_mem["dark"] = pyopencl.Buffer(self._ctx, mf.READ_ONLY, size=size_of_float * self.size)
            self._cl_mem["flat"] = pyopencl.Buffer(self._ctx, mf.READ_ONLY, size=size_of_float * self.size)
            self._cl_mem["polarization"] = pyopencl.Buffer(self._ctx, mf.READ_ONLY, size=size_of_float * self.size)
            self._cl_mem["solidangle"] = pyopencl.Buffer(self._ctx, mf.READ_ONLY, size=size_of_float * self.size)
        except pyopencl.MemoryError as error:
            self._free_buffers()
            raise MemoryError(error)

    def _free_buffers(self):
        """
        free all memory allocated on the device
        """
        for buffer_name in self._cl_mem:
            if self._cl_mem[buffer_name] is not None:
                try:
                    self._cl_mem[buffer_name].release()
                    self._cl_mem[buffer_name] = None
                except pyopencl.LogicError:
                    logger.error("Error while freeing buffer %s" % buffer_name)



    def _compile_kernels(self, kernel_file=None):
        """
        Call the OpenCL compiler
        @param kernel_file: path tothe
        """
        kernel_name = "ocl_azim_CSR.cl"
        if kernel_file is None:
            if os.path.isfile(kernel_name):
                kernel_file = os.path.abspath(kernel_name)
            else:
                kernel_file = get_cl_file(kernel_name)
        else:
            kernel_file = str(kernel_file)
        with open(kernel_file, "r") as kernelFile:
            kernel_src = kernelFile.read()

        compile_options = "-D NBINS=%i  -D NIMAGE=%i -D WORKGROUP_SIZE=%i -D ON_CPU=%i" % \
                (self.bins, self.size, self.BLOCK_SIZE, int(self.device_type == "CPU"))
        logger.info("Compiling file %s with options %s" % (kernel_file, compile_options))
        try:
            self._program = pyopencl.Program(self._ctx, kernel_src).build(options=compile_options)
        except pyopencl.MemoryError as error:
            raise MemoryError(error)

    def _free_kernels(self):
        """
        free all kernels
        """
        for kernel in self._cl_kernel_args:
            self._cl_kernel_args[kernel] = []
        self._program = None

    def _set_kernel_arguments(self):
        """Tie arguments of OpenCL kernel-functions to the actual kernels

        set_kernel_arguments() is a private method, called by configure().
        It uses the dictionary _cl_kernel_args.
        Note that by default, since TthRange is disabled, the integration kernels have tth_min_max tied to the tthRange argument slot.
        When setRange is called it replaces that argument with tthRange low and upper bounds. When unsetRange is called, the argument slot
        is reset to tth_min_max.
        """
        self._cl_kernel_args["corrections"] = [self._cl_mem["image"], numpy.int32(0), self._cl_mem["dark"], numpy.int32(0), self._cl_mem["flat"], \
                                             numpy.int32(0), self._cl_mem["solidangle"], numpy.int32(0), self._cl_mem["polarization"], \
                                             numpy.int32(0), numpy.float32(0), numpy.float32(0)]
        self._cl_kernel_args["csr_integrate"] = [self._cl_mem["image"], self._cl_mem["data"], self._cl_mem["indices"], self._cl_mem["indptr"],  \
                                                numpy.int32(0), numpy.float32(0), \
                                                self._cl_mem["outData"], self._cl_mem["outCount"], self._cl_mem["outMerge"]]
        self._cl_kernel_args["memset_out"] = [self._cl_mem[i] for i in ["outData", "outCount", "outMerge"]]
        self._cl_kernel_args["u16_to_float"] = [self._cl_mem[i] for i in ["image_u16", "image"]]
        self._cl_kernel_args["s32_to_float"] = [self._cl_mem[i] for i in ["image", "image"]]

    def integrate(self, data, dummy=None, delta_dummy=None, dark=None, flat=None, solidAngle=None, polarization=None,
                            dark_checksum=None, flat_checksum=None, solidAngle_checksum=None, polarization_checksum=None):
        events = []
        with self._sem:
            if data.dtype == numpy.uint16:
                copy_image = pyopencl.enqueue_copy(self._queue, self._cl_mem["image_u16"], numpy.ascontiguousarray(data))
                cast_u16_to_float = self._program.u16_to_float(self._queue, self.wdim_data, self.workgroup_size, *self._cl_kernel_args["u16_to_float"])
                events+=[("copy image",copy_image),("cast", cast_u16_to_float)]
            elif data.dtype == numpy.int32:
                copy_image = pyopencl.enqueue_copy(self._queue, self._cl_mem["image"], numpy.ascontiguousarray(data))
                cast_s32_to_float = self._program.s32_to_float(self._queue, self.wdim_data, self.workgroup_size, *self._cl_kernel_args["s32_to_float"])
                events+=[("copy image",copy_image),("cast", cast_s32_to_float)]
            else:
                copy_image = pyopencl.enqueue_copy(self._queue, self._cl_mem["image"], numpy.ascontiguousarray(data, dtype=numpy.float32))
                events+=[("copy image",copy_image)]
            memset = self._program.memset_out(self._queue, self.wdim_bins, self.workgroup_size, *self._cl_kernel_args["memset_out"])
            events+=[("memset",memset)]
            if dummy is not None:
                do_dummy = numpy.int32(1)
                dummy = numpy.float32(dummy)
                if delta_dummy == None:
                    delta_dummy = numpy.float32(0)
                else:
                    delta_dummy = numpy.float32(abs(delta_dummy))
            else:
                do_dummy = numpy.int32(0)
                dummy = numpy.float32(0)
                delta_dummy = numpy.float32(0)
            self._cl_kernel_args["corrections"][9] = do_dummy
            self._cl_kernel_args["corrections"][10] = dummy
            self._cl_kernel_args["corrections"][11] = delta_dummy
            self._cl_kernel_args["csr_integrate"][4] = do_dummy
            self._cl_kernel_args["csr_integrate"][5] = dummy

            if dark is not None:
                do_dark = numpy.int32(1)
                if not dark_checksum:
                    dark_checksum = crc32(dark)
                if dark_checksum != self.on_device["dark"]:
                    ev = pyopencl.enqueue_copy(self._queue, self._cl_mem["dark"], numpy.ascontiguousarray(dark, dtype=numpy.float32))
                    events.append("copy dark",ev)
                    self.on_device["dark"] = dark_checksum
            else:
                do_dark = numpy.int32(0)
            self._cl_kernel_args["corrections"][1] = do_dark
            if flat is not None:
                do_flat = numpy.int32(1)
                if not flat_checksum:
                    flat_checksum = crc32(flat)
                if self.on_device["flat"] != flat_checksum:
                    ev=pyopencl.enqueue_copy(self._queue, self._cl_mem["flat"], numpy.ascontiguousarray(flat, dtype=numpy.float32))
                    events.append("copy flat",ev)
                    self.on_device["flat"] = flat_checksum
            else:
                do_flat = numpy.int32(0)
            self._cl_kernel_args["corrections"][3] = do_flat

            if solidAngle is not None:
                do_solidAngle = numpy.int32(1)
                if not solidAngle_checksum:
                    solidAngle_checksum = crc32(solidAngle)
                if solidAngle_checksum != self.on_device["solidangle"]:
                    ev=pyopencl.enqueue_copy(self._queue, self._cl_mem["solidangle"], numpy.ascontiguousarray(solidAngle, dtype=numpy.float32))
                events.append(("copy solidangle",ev))
                self.on_device["solidangle"] = solidAngle_checksum
            else:
                do_solidAngle = numpy.int32(0)
            self._cl_kernel_args["corrections"][5] = do_solidAngle

            if polarization is not None:
                do_polarization = numpy.int32(1)
                if not polarization_checksum:
                    polarization_checksum = crc32(polarization)
                if polarization_checksum != self.on_device["polarization"]:
                    ev=pyopencl.enqueue_copy(self._queue, self._cl_mem["polarization"], numpy.ascontiguousarray(polarization, dtype=numpy.float32))
                    events.append(("copy polarization",ev))
                    self.on_device["polarization"] = polarization_checksum
            else:
                do_polarization = numpy.int32(0)
            self._cl_kernel_args["corrections"][7] = do_polarization
            copy_image.wait()
            if do_dummy + do_polarization + do_solidAngle + do_flat + do_dark > 0:
                ev = self._program.corrections(self._queue, self.wdim_data, self.workgroup_size, *self._cl_kernel_args["corrections"])
                events.append(("corrections",ev))
            integrate = self._program.csr_integrate_dis(self._queue, self.wdim_bins, self.workgroup_size, *self._cl_kernel_args["csr_integrate"])
            events.append(("integrate",integrate))
            outMerge = numpy.empty(self.bins, dtype=numpy.float32)
            outData = numpy.empty(self.bins, dtype=numpy.float32)
            outCount = numpy.empty(self.bins, dtype=numpy.float32)
            ev=pyopencl.enqueue_copy(self._queue, outMerge, self._cl_mem["outMerge"])
            events.append(("copy D->H outMerge",ev))
            ev=pyopencl.enqueue_copy(self._queue, outData, self._cl_mem["outData"])
            events.append(("copy D->H outData",ev))
            ev=pyopencl.enqueue_copy(self._queue, outCount, self._cl_mem["outCount"])
            events.append(("copy D->H outCount",ev))
            ev.wait()
        if self.profile:
            self.events += events
        return outMerge, outData, outCount

    def log_profile(self):
        """
        If we are in profiling mode, prints out all timing for every single OpenCL call
        """
        t = 0.0
        if self.profile:
            for e in self.events:
                if "__len__" in dir(e) and len(e) >= 2:
                    et = 1e-6 * (e[1].profile.end - e[1].profile.start)
                    print("%50s:\t%.3fms" % (e[0], et))
                    t += et

        print("_"*80)
        print("%50s:\t%.3fms" % ("Total execution time", t))<|MERGE_RESOLUTION|>--- conflicted
+++ resolved
@@ -52,18 +52,11 @@
                  platformid=None, deviceid=None,
                  checksum=None, profile=False):
         """
-<<<<<<< HEAD
-        @param data: coefficient of the matrix in a 1D vector of float32 - size of nnz
-        @param indices: Column index position for the data (same size as data)
-        @param indptr: row pointer indicates the start of a given row. len nbin+1
-        @param image_size:
-=======
         @param lut: 3-tuple of arrays 
             data: coefficient of the matrix in a 1D vector of float32 - size of nnz
             indices: Column index position for the data (same size as data) 
             indptr: row pointer indicates the start of a given row. len nbin+1
         @param image_size: 
->>>>>>> e1531f2c
         @param devicetype: can be "cpu","gpu","acc" or "all"
         @param block_size: the chosen size for WORKGROUP_SIZE
         @param platformid: number of the platform as given by clinfo
