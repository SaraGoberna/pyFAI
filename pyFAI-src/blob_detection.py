--- conflicted
+++ resolved
@@ -1,8 +1,37 @@
-<<<<<<< HEAD
-import numpy, itertools, scipy
-=======
-import numpy, itertools,scipy,pylab
->>>>>>> 87bdc8fc
+#!/usr/bin/env python
+# -*- coding: utf-8 -*-
+#
+#    Project: Azimuthal integration
+#             https://github.com/kif/pyFAI
+#
+#    Copyright (C) European Synchrotron Radiation Facility, Grenoble, France
+#
+#    Principal author:       Aurore Deschildre
+#                            Jérôme Kieffer (Jerome.Kieffer@ESRF.eu)
+#
+#    This program is free software: you can redistribute it and/or modify
+#    it under the terms of the GNU General Public License as published by
+#    the Free Software Foundation, either version 3 of the License, or
+#    (at your option) any later version.
+#
+#    This program is distributed in the hope that it will be useful,
+#    but WITHOUT ANY WARRANTY; without even the implied warranty of
+#    MERCHANTABILITY or FITNESS FOR A PARTICULAR PURPOSE.  See the
+#    GNU General Public License for more details.
+#
+#    You should have received a copy of the GNU General Public License
+#    along with this program.  If not, see <http://www.gnu.org/licenses/>.
+#
+from __future__ import division
+__authors__ = ["Aurore Deschildre", "Jérôme Kieffer"]
+__contact__ = "Jerome.Kieffer@ESRF.eu"
+__license__ = "GPLv3+"
+__copyright__ = "European Synchrotron Radiation Facility, Grenoble, France"
+__date__ = "13/05/2014"
+__status__ = "development"
+__docformat__ = 'restructuredtext'
+import os, itertools
+import numpy
 try:
     from _convolution import gaussian_filter
 except ImportError:
@@ -40,11 +69,7 @@
     if size % 2 == 0 :
            size += 1
     x = numpy.arange(0, size, 1, float)
-<<<<<<< HEAD
-    y = x[:, numpy.newaxis]
-=======
-    y = x[:,numpy.newaxis]*4
->>>>>>> 87bdc8fc
+    y = x[:, numpy.newaxis] * 4
     x0 = y0 = size // 2
     gaus = numpy.exp(-4 * numpy.log(2) * ((x - x0) ** 2 + (y - y0) ** 2) / sigma ** 2)
     im[xc - size / 2:xc + size / 2 + 1, yc - size / 2:yc + size / 2 + 1] = gaus
@@ -127,6 +152,9 @@
 
 class BlobDetection(object):
     """
+        Performs a blob detection:
+        http://en.wikipedia.org/wiki/Blob_detection
+        using a Difference of Gaussian + Pyramid of Gaussians
     
     """
     def __init__(self, img, cur_sigma=0.25, init_sigma=0.50, dest_sigma=1, scale_per_octave=2, mask=None):
@@ -151,19 +179,13 @@
             self.mask = (mask != 0).astype(numpy.int8)
         else:
             self.mask = (img <= 0).astype(numpy.int8)
-<<<<<<< HEAD
         #mask out the border of the image
         self.mask[0, :] = 1
         self.mask[-1, :] = 1
         self.mask[:, 0] = 1
         self.mask[:, -1] = 1
-=======
-            self.mask[0,:] = self.mask[:,0] = self.mask[-1,:] = self.mask[:,-1]= 1
-        print self.mask
->>>>>>> 87bdc8fc
         to_mask = numpy.where(self.mask)
         self.do_mask = to_mask[0].size > 0
-        print self.do_mask
         if self.do_mask:
             self.raw[to_mask] = 0
 
@@ -188,7 +210,15 @@
         self.border_size = 5# size of the border, unused: prefer mask
         self.keypoints = []
         self.delta = []
-        self.sigma_octave = 1.0
+        self.curr_reduction = 1.0
+        self.detection_started = False
+        self.octave = 0
+
+    def __repr__(self):
+        lststr = ["Blob detection, shape=%s, processed=%s." % (self.raw.shape, self.detection_started)]
+        lststr.append("Sigmas: input=%.3f \t init=%.3f, dest=%.3f over %i blurs/octave" % (self.cur_sigma, self.init_sigma, self.dest_sigma, self.scale_per_octave))
+        lststr.append("found %s keypoint up to now, we are at reduction %s" % (len(self.keypoints), self.curr_reduction))
+        return os.linesep.join(lststr)
 
     def _initial_blur(self):
         """
@@ -216,12 +246,6 @@
             previous = sigma_abs
         print(self.sigmas)
 
-<<<<<<< HEAD
-=======
-    @timeit
-
->>>>>>> 87bdc8fc
-
     @timeit
     def _one_octave(self, shrink=True, do_SG4=True, n_5=False):
         """
@@ -238,7 +262,7 @@
         if not self.sigmas:
             self._calc_sigma()
         print(self.sigmas)
-        
+
         previous = self.data
         dog_shape = (len(self.sigmas) - 1,) + self.data.shape
         self.dogs = numpy.zeros(dog_shape, dtype=numpy.float32)
@@ -263,28 +287,29 @@
         else:
             valid_points = local_max(self.dogs, self.cur_mask, n_5)
         kps, kpy, kpx = numpy.where(valid_points)
-        
+
         l = kpx.size
         delta_s = numpy.zeros(l)
-                
+
+        print ('Before refinement : %i keypoints' % l)
         if do_SG4:
-
-            print ('Before refinement : %i keypoints' % l)
-            kpx,kpy,kps,delta_s = self.refine_Hessian(kpx,kpy,kps)  
+            kpx, kpy, kps, delta_s = self.refine_Hessian_SG(kpx, kpy, kps)
             l = kpx.size
-            print ('After refinement : %i keypoints' % l)  
-
+        else:
+            kpx, kpy, kps, delta_s = self.refine_Hessian(kpx, kpy, kps)
+            
+        print ('After refinement : %i keypoints' % l)
 
         dtype = numpy.dtype([('x', numpy.float32), ('y', numpy.float32), ('scale', numpy.float32), ('I', numpy.float32)])
         keypoints = numpy.recarray((l,), dtype=dtype)
-        sigmas = numpy.array([s[0] for s in self.sigmas])  
-        
-        if l != 0:    
+        sigmas = numpy.array([s[0] for s in self.sigmas])
+
+        if l != 0:
             keypoints[:].x = kpx * self.curr_reduction
             keypoints[:].y = kpy * self.curr_reduction
             keypoints[:].scale = (self.curr_reduction * sigmas.take(kps) + delta_s) ** 2  #scale = sigma^2
             keypoints[:].I = self.dogs[(kps, numpy.around(kpy).astype(int), numpy.around(kpx).astype(int))]
-        
+
         if shrink:
             #shrink data so that they can be treated by next octave
             print("In shrink")
@@ -294,146 +319,172 @@
             if self.do_mask:
                 self.cur_mask = (binning(self.cur_mask, 2) > 0).astype(numpy.int8)
                 self.cur_mask = morphology.binary_dilation(self.cur_mask, self.grow)
-            self.octave += 1    
-                
-        if len(self.keypoints) == 0 : 
-            self.keypoints = keypoints 
+            self.octave += 1
+
+        if len(self.keypoints) == 0 :
+            self.keypoints = keypoints
         else:
             old_size = self.keypoints.size
             new_size = old_size + l
-            self.keypoints.resize(new_size)
-            self.keypoints[old_size:] = keypoints  
-            
-#             self.keypoints = numpy.concatenate((self.keypoints, keypoints))
-#         self.keypoints = keypoints 
-
-  
-    def refine_Hessian(self,kpx,kpy,kps):
+            new_keypoints = numpy.recarray(new_size, dtype=self.keypoints.dtype)
+            new_keypoints[:old_size] = self.keypoints
+            new_keypoints[old_size:] = keypoints
+            self.keypoints = new_keypoints
+
+    def refine_Hessian(self, kpx, kpy, kps):
+        """
+        
+        Refine the keypoint location based on a 3 point derivative
+        
+        @param kpx:x_pos of keypoint
+        @param kpy: y_pos of keypoint
+        @param kps: sigma of keypoint 
+        """
+        j = numpy.round( numpy.log2(sigma / self.sigmas[0][0]) * self.scale_per_octave).astype(numpy.int32)+1
+        curr = self.dogs.take((j, kpy, kpx))
+        nx = self.dogs.take((j, kpy, kpx+1))
+        px = self.dogs.take((j, kpy, kpx-1))
+        ny = self.dogs.take((j,kpy+1,kpx))
+        py = self.dogs.take((j,kpy-1,kpx))
+        ns = self.dogs.take((j+1,kpy,kpx))
+        ps = self.dogs.take((j-1,kpy,kpx))
+        dx = (nx - px)/2.0
+        dy = (ny - py)/2.0
+        ds = (ns - ps)/2.0
+        dxx = (nx - 2.0*curr +px)
+        dyy = (ny - 2.0*curr +py)
+        dss = (ns - 2.0*curr +ps)
+        dxy = 1#todo
+        dxs = 1#todo
+        dys = 1#todo
+        
+    def refine_Hessian_SG(self, kpx, kpy, kps):
         """ Savitzky Golay algorithm to check if a point is really the maximum """
 
 
-        
-        k2x=[]
-        k2y=[]
-        sigmas=[]
-        i=0
+
+        k2x = []
+        k2y = []
+        sigmas = []
+        i = 0
         kds = []
         kdx = []
         kdy = []
 
         #Hessian patch 3
-        SGX0Y0   =  [-0.11111111 ,0.22222222 ,-0.11111111 ,0.22222222 ,0.55555556 ,0.22222222 ,-0.11111111 ,0.22222222 ,-0.11111111]
-        SGX1Y0   =  [-0.16666667 ,0.00000000 ,0.16666667 ,-0.16666667 ,0.00000000 ,0.16666667 ,-0.16666667 ,0.00000000 ,0.16666667 ]
-        SGX2Y0   =  [0.16666667 ,-0.33333333 ,0.16666667 ,0.16666667 ,-0.33333333 ,0.16666667 ,0.16666667,-0.33333333,0.16666667 ]
-        SGX0Y1   =  [-0.16666667,-0.16666667,-0.16666667,0.00000000,0.00000000,0.00000000,0.16666667,0.16666667,0.16666667]
-        SGX1Y1   =  [0.25000000,0.00000000,-0.25000000,0.00000000,0.00000000,0.00000000,-0.25000000,0.00000000,0.25000000]
-        SGX0Y2   =  [0.16666667 ,0.16666667 ,0.16666667 ,-0.33333333 ,-0.33333333 ,-0.33333333 ,0.16666667 ,0.16666667 ,0.16666667]
-
-        for y,x,sigma in itertools.izip(kpy,kpx,kps):
-            
-
-            j = round(numpy.log(sigma/self.sigmas[0][0])/numpy.log(2)*self.scale_per_octave)
-            
-            if j > 0 and j < self.scale_per_octave+1:
+        SGX0Y0 = [-0.11111111 , 0.22222222 , -0.11111111 , 0.22222222 , 0.55555556 , 0.22222222 , -0.11111111 , 0.22222222 , -0.11111111]
+        SGX1Y0 = [-0.16666667 , 0.00000000 , 0.16666667 , -0.16666667 , 0.00000000 , 0.16666667 , -0.16666667 , 0.00000000 , 0.16666667 ]
+        SGX2Y0 = [0.16666667 , -0.33333333 , 0.16666667 , 0.16666667 , -0.33333333 , 0.16666667 , 0.16666667, -0.33333333, 0.16666667 ]
+        SGX0Y1 = [-0.16666667, -0.16666667, -0.16666667, 0.00000000, 0.00000000, 0.00000000, 0.16666667, 0.16666667, 0.16666667]
+        SGX1Y1 = [0.25000000, 0.00000000, -0.25000000, 0.00000000, 0.00000000, 0.00000000, -0.25000000, 0.00000000, 0.25000000]
+        SGX0Y2 = [0.16666667 , 0.16666667 , 0.16666667 , -0.33333333 , -0.33333333 , -0.33333333 , 0.16666667 , 0.16666667 , 0.16666667]
+
+        for y, x, sigma in itertools.izip(kpy, kpx, kps):
+
+
+            j = round(numpy.log(sigma / self.sigmas[0][0]) / numpy.log(2) * self.scale_per_octave)
+
+            if j > 0 and j < self.scale_per_octave + 1:
                 curr_dog = self.dogs[j]
-                prev_dog = self.dogs[j-1]
-                next_dog = self.dogs[j+1]
-
-                if (x > 1 and x < curr_dog.shape[1]-2 and y > 1 and y < curr_dog.shape[0]-2):
-                
-                    
-                    patch3 = curr_dog[y-1:y+2,x-1:x+2]
-                    patch3_prev = prev_dog[y-1:y+2,x-1:x+2]
-                    patch3_next = next_dog[y-1:y+2,x-1:x+2]
-    
-                    dx = (SGX1Y0*patch3.ravel()).sum()
-                    dy = (SGX0Y1*patch3.ravel()).sum()
-                    d2x = (SGX2Y0*patch3.ravel()).sum()
-                    d2y = (SGX0Y2*patch3.ravel()).sum()
-                    dxy = (SGX1Y1*patch3.ravel()).sum()
-    
-                    s_next = (SGX0Y0*patch3_next.ravel()).sum()
-                    s = (SGX0Y0*patch3.ravel()).sum()
-                    s_prev = (SGX0Y0*patch3_prev.ravel()).sum()
-                    d2s = (s_next + s_prev - 2.0*s) /4.0
-                    ds = (s_next - s_prev) /2.0
-                    
-                    dx_next = (SGX1Y0*patch3_next.ravel()).sum()
-                    dx_prev = (SGX1Y0*patch3_prev.ravel()).sum()
-                    
-                    dy_next = (SGX0Y1*patch3_next.ravel()).sum()
-                    dy_prev = (SGX0Y1*patch3_prev.ravel()).sum()
-                    
-                    dxs = (dx_next - dx_prev)/2.0
-                    dys = (dy_next - dy_prev)/2.0                
-                                    
-                    lap = numpy.array([[d2y,dxy,dys],[dxy,d2x,dxs],[dys,dxs,d2s]])
-                    delta = - (numpy.dot(numpy.linalg.inv(lap),[dy,dx,ds]))
+                prev_dog = self.dogs[j - 1]
+                next_dog = self.dogs[j + 1]
+
+                if (x > 1 and x < curr_dog.shape[1] - 2 and y > 1 and y < curr_dog.shape[0] - 2):
+
+
+                    patch3 = curr_dog[y - 1:y + 2, x - 1:x + 2]
+                    patch3_prev = prev_dog[y - 1:y + 2, x - 1:x + 2]
+                    patch3_next = next_dog[y - 1:y + 2, x - 1:x + 2]
+
+                    dx = (SGX1Y0 * patch3.ravel()).sum()
+                    dy = (SGX0Y1 * patch3.ravel()).sum()
+                    d2x = (SGX2Y0 * patch3.ravel()).sum()
+                    d2y = (SGX0Y2 * patch3.ravel()).sum()
+                    dxy = (SGX1Y1 * patch3.ravel()).sum()
+
+                    s_next = (SGX0Y0 * patch3_next.ravel()).sum()
+                    s = (SGX0Y0 * patch3.ravel()).sum()
+                    s_prev = (SGX0Y0 * patch3_prev.ravel()).sum()
+                    d2s = (s_next + s_prev - 2.0 * s) / 4.0
+                    ds = (s_next - s_prev) / 2.0
+
+                    dx_next = (SGX1Y0 * patch3_next.ravel()).sum()
+                    dx_prev = (SGX1Y0 * patch3_prev.ravel()).sum()
+
+                    dy_next = (SGX0Y1 * patch3_next.ravel()).sum()
+                    dy_prev = (SGX0Y1 * patch3_prev.ravel()).sum()
+
+                    dxs = (dx_next - dx_prev) / 2.0
+                    dys = (dy_next - dy_prev) / 2.0
+
+                    lap = numpy.array([[d2y, dxy, dys], [dxy, d2x, dxs], [dys, dxs, d2s]])
+                    delta = -(numpy.dot(numpy.linalg.inv(lap), [dy, dx, ds]))
 #                     print delta
                     err = numpy.linalg.norm(delta[:-1])
                     if  err < numpy.sqrt(4) and numpy.abs(delta[0]) <= 2.0 and numpy.abs(delta[1]) <= 2.0 and numpy.abs(delta[2]) <= self.sigmas[-1][0]:
-                        k2x.append(x+delta[1])  
-                        k2y.append(y+delta[0])
+                        k2x.append(x + delta[1])
+                        k2y.append(y + delta[0])
                         sigmas.append(sigma)
-                        kds.append(delta[2])       
-                        kdx.append(delta[1]) 
+                        kds.append(delta[2])
+                        kdx.append(delta[1])
                         kdy.append(delta[0])
-                                      
-        return numpy.asarray(k2x),numpy.asarray(k2y),numpy.asarray(sigmas),numpy.asarray(kds)
-        
-        
+
+        return numpy.asarray(k2x), numpy.asarray(k2y), numpy.asarray(sigmas), numpy.asarray(kds)
+
+
     def Direction(self):
+        import pylab
         i = 0
         kpx = self.keypoints.x
         kpy = self.keypoints.y
         scale = self.keypoints.scale
         img = self.raw
         pylab.figure()
-        pylab.imshow(img, interpolation ='nearest')
-                
-        for y,x,s in itertools.izip(kpy,kpx, scale):
+        pylab.imshow(img, interpolation='nearest')
+
+        for y, x, s in itertools.izip(kpy, kpx, scale):
             s_patch = numpy.trunc(s * 2)
-            
-            if s_patch%2 == 0 :
+
+            if s_patch % 2 == 0 :
                 s_patch += 1
-                
-            if s_patch < 3 : s_patch = 3  
-            
-            if (x > s_patch/2 and x < img.shape[1]-s_patch/2-1 and y > s_patch/2 and y < img.shape[0]-s_patch/2):
-                
-                patch = img[y-(s_patch-1)/2:y+(s_patch-1)/2+1,x-(s_patch-1)/2:x+(s_patch-1)/2+1]
+
+            if s_patch < 3 : s_patch = 3
+
+            if (x > s_patch / 2 and x < img.shape[1] - s_patch / 2 - 1 and y > s_patch / 2 and y < img.shape[0] - s_patch / 2):
+
+                patch = img[y - (s_patch - 1) / 2:y + (s_patch - 1) / 2 + 1, x - (s_patch - 1) / 2:x + (s_patch - 1) / 2 + 1]
                 x_patch = numpy.arange(s_patch)
-                Gx = numpy.exp(-4*numpy.log(2) * (x_patch-numpy.median(x_patch))**2  / s)
-                Gy = Gx[:,numpy.newaxis]
-                dGx = - Gx * 4 * numpy.log(2) / s * 2 * (x_patch-numpy.median(x_patch)) 
-                dGy = dGx[:,numpy.newaxis]
-                d2Gx = -8 * numpy.log(2) / s * ((x_patch-numpy.median(x_patch))* dGx + Gx)
-                d2Gy = d2Gx[:,numpy.newaxis]
-                
+                Gx = numpy.exp(-4 * numpy.log(2) * (x_patch - numpy.median(x_patch)) ** 2 / s)
+                Gy = Gx[:, numpy.newaxis]
+                dGx = -Gx * 4 * numpy.log(2) / s * 2 * (x_patch - numpy.median(x_patch))
+                dGy = dGx[:, numpy.newaxis]
+                d2Gx = -8 * numpy.log(2) / s * ((x_patch - numpy.median(x_patch)) * dGx + Gx)
+                d2Gy = d2Gx[:, numpy.newaxis]
+
                 Hxx = d2Gx * Gy
                 Hyy = d2Gy * Gx
                 Hxy = dGx * dGy
-  
-                d2x = (Hxx.ravel()*patch.ravel()).sum()
-                d2y = (Hyy.ravel()*patch.ravel()).sum()
-                dxy = (Hxy.ravel()*patch.ravel()).sum()
-                H = numpy.array([[d2y,dxy],[dxy,d2x]])
-                val,vect = numpy.linalg.eig(H)
+
+                d2x = (Hxx.ravel() * patch.ravel()).sum()
+                d2y = (Hyy.ravel() * patch.ravel()).sum()
+                dxy = (Hxy.ravel() * patch.ravel()).sum()
+                H = numpy.array([[d2y, dxy], [dxy, d2x]])
+                val, vect = numpy.linalg.eig(H)
                 print 'new point'
-                print x,y
+                print x, y
                 print val
                 print vect
-                e = numpy.abs(val[0]-val[1])/numpy.abs(val[0]+val[1])
+                e = numpy.abs(val[0] - val[1]) / numpy.abs(val[0] + val[1])
                 print e
-                pylab.plot(x,y,'og')
-                
+                pylab.plot(x, y, 'og')
+
 #                 if val[0] < val[1]:
-                pylab.annotate("", xy=(x+vect[0][0]*val[0],y+vect[0][1]*val[0]), xytext=(x, y),
+                pylab.annotate("", xy=(x + vect[0][0] * val[0], y + vect[0][1] * val[0]), xytext=(x, y),
                                    arrowprops=dict(facecolor='red', shrink=0.05),)
 #                 else:
-                pylab.annotate("", xy=(x+vect[1][0]*val[1],y+vect[1][1]*val[1]), xytext=(x, y),
+                pylab.annotate("", xy=(x + vect[1][0] * val[1], y + vect[1][1] * val[1]), xytext=(x, y),
                     arrowprops=dict(facecolor='red', shrink=0.05),)
-                        
+
 if __name__ == "__main__":
 
     kx = []
